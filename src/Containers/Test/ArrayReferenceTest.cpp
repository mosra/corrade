/*
    This file is part of Corrade.

    Copyright © 2007, 2008, 2009, 2010, 2011, 2012, 2013
              Vladimír Vondruš <mosra@centrum.cz>

    Permission is hereby granted, free of charge, to any person obtaining a
    copy of this software and associated documentation files (the "Software"),
    to deal in the Software without restriction, including without limitation
    the rights to use, copy, modify, merge, publish, distribute, sublicense,
    and/or sell copies of the Software, and to permit persons to whom the
    Software is furnished to do so, subject to the following conditions:

    The above copyright notice and this permission notice shall be included
    in all copies or substantial portions of the Software.

    THE SOFTWARE IS PROVIDED "AS IS", WITHOUT WARRANTY OF ANY KIND, EXPRESS OR
    IMPLIED, INCLUDING BUT NOT LIMITED TO THE WARRANTIES OF MERCHANTABILITY,
    FITNESS FOR A PARTICULAR PURPOSE AND NONINFRINGEMENT. IN NO EVENT SHALL
    THE AUTHORS OR COPYRIGHT HOLDERS BE LIABLE FOR ANY CLAIM, DAMAGES OR OTHER
    LIABILITY, WHETHER IN AN ACTION OF CONTRACT, TORT OR OTHERWISE, ARISING
    FROM, OUT OF OR IN CONNECTION WITH THE SOFTWARE OR THE USE OR OTHER
    DEALINGS IN THE SOFTWARE.
*/

#include "Containers/Array.h"
#include "TestSuite/Tester.h"

namespace Corrade { namespace Containers { namespace Test {

class ArrayReferenceTest: public TestSuite::Tester {
    public:
        explicit ArrayReferenceTest();

        void constructEmpty();
        void construct();
        void constructFixedSize();
        void constructArray();
        void emptyCheck();
        void access();
        #ifndef CORRADE_GCC45_COMPATIBILITY
        void rangeBasedFor();
        #endif

        void constReference();
};

typedef Containers::Array<int> Array;
typedef Containers::ArrayReference<int> ArrayReference;
typedef Containers::ArrayReference<const int> ConstArrayReference;

ArrayReferenceTest::ArrayReferenceTest() {
    addTests({&ArrayReferenceTest::constructEmpty,
              &ArrayReferenceTest::construct,
              &ArrayReferenceTest::constructFixedSize,
              &ArrayReferenceTest::constructArray,
              &ArrayReferenceTest::emptyCheck,
              &ArrayReferenceTest::access,
<<<<<<< HEAD
              #ifndef CORRADE_GCC45_COMPATIBILITY
              &ArrayReferenceTest::rangeBasedFor,
              #endif
              });
=======
              &ArrayReferenceTest::rangeBasedFor,

              &ArrayReferenceTest::constReference});
>>>>>>> 40d740ad
}

void ArrayReferenceTest::constructEmpty() {
    const ArrayReference a;
    CORRADE_VERIFY(a == nullptr);
    CORRADE_COMPARE(a.size(), 0);

    #ifndef CORRADE_GCC45_COMPATIBILITY
    const ArrayReference b(nullptr);
    CORRADE_VERIFY(b == nullptr);
    CORRADE_COMPARE(b.size(), 0);

    /* Implicit construction from nullptr should be allowed */
    CORRADE_VERIFY((std::is_convertible<std::nullptr_t, ArrayReference>::value));
    #endif
}

void ArrayReferenceTest::construct() {
    int a[30];

    const ArrayReference b = {a, 20};
    CORRADE_VERIFY(b == a);
    CORRADE_COMPARE(b.size(), 20);
}

void ArrayReferenceTest::constructFixedSize() {
    int a[13];

    const ArrayReference b = a;
    CORRADE_VERIFY(b == a);
    CORRADE_COMPARE(b.size(), 13);
}

void ArrayReferenceTest::constructArray() {
    Array a(5);

    const ArrayReference b = a;
    CORRADE_VERIFY(b.begin() == a.begin());
    CORRADE_COMPARE(b.size(), 5);
}

void ArrayReferenceTest::emptyCheck() {
    ArrayReference a;
    CORRADE_VERIFY(!a);
    CORRADE_VERIFY(a.empty());

    int b[5];
    ArrayReference c = {b, 5};
    CORRADE_VERIFY(c);
    CORRADE_VERIFY(!c.empty());
}

void ArrayReferenceTest::access() {
    int a[7];
    ArrayReference b = a;
    for(std::size_t i = 0; i != 7; ++i)
        b[i] = i;

    CORRADE_COMPARE(*(b.begin()+2), 2);
    CORRADE_COMPARE(b[4], 4);
    CORRADE_COMPARE(b.end()-b.begin(), b.size());
}

#ifndef CORRADE_GCC45_COMPATIBILITY
void ArrayReferenceTest::rangeBasedFor() {
    int a[5];
    ArrayReference b = a;
    for(auto& i: b)
        i = 3;

    CORRADE_COMPARE(b[0], 3);
    CORRADE_COMPARE(b[1], 3);
    CORRADE_COMPARE(b[2], 3);
    CORRADE_COMPARE(b[3], 3);
    CORRADE_COMPARE(b[4], 3);
}
#endif

void ArrayReferenceTest::constReference() {
    const int a[] = {3, 4, 7, 12, 0, -15};

    ConstArrayReference b = a;
    CORRADE_COMPARE(b.size(), 6);
    CORRADE_COMPARE(b[2], 7);

    int c[3];
    ArrayReference d = c;
    ConstArrayReference e = d;
    CORRADE_VERIFY(e == c);
    CORRADE_COMPARE(e.size(), 3);
}

}}}

CORRADE_TEST_MAIN(Corrade::Containers::Test::ArrayReferenceTest)<|MERGE_RESOLUTION|>--- conflicted
+++ resolved
@@ -56,16 +56,11 @@
               &ArrayReferenceTest::constructArray,
               &ArrayReferenceTest::emptyCheck,
               &ArrayReferenceTest::access,
-<<<<<<< HEAD
               #ifndef CORRADE_GCC45_COMPATIBILITY
               &ArrayReferenceTest::rangeBasedFor,
               #endif
-              });
-=======
-              &ArrayReferenceTest::rangeBasedFor,
 
               &ArrayReferenceTest::constReference});
->>>>>>> 40d740ad
 }
 
 void ArrayReferenceTest::constructEmpty() {

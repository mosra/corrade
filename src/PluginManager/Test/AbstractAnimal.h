--- conflicted
+++ resolved
@@ -33,13 +33,8 @@
     CORRADE_PLUGIN_INTERFACE("cz.mosra.Corrade.PluginManager.Test.AbstractAnimal/1.0")
 
     public:
-<<<<<<< HEAD
         explicit AbstractAnimal();
-        explicit AbstractAnimal(AbstractManager* manager, std::string plugin): AbstractPlugin(manager, std::move(plugin)) {}
-=======
-        explicit AbstractAnimal() = default;
         explicit AbstractAnimal(AbstractManager& manager, std::string plugin): AbstractPlugin(manager, std::move(plugin)) {}
->>>>>>> b6915f4d
 
         virtual std::string name() = 0;
         virtual int legCount() = 0;

#ifndef Corrade_PluginManager_AbstractPluginManager_h
#define Corrade_PluginManager_AbstractPluginManager_h
/*
    Copyright © 2007, 2008, 2009, 2010, 2011, 2012
              Vladimír Vondruš <mosra@centrum.cz>

    This file is part of Corrade.

    Corrade is free software: you can redistribute it and/or modify
    it under the terms of the GNU Lesser General Public License version 3
    only, as published by the Free Software Foundation.

    Corrade is distributed in the hope that it will be useful,
    but WITHOUT ANY WARRANTY; without even the implied warranty of
    MERCHANTABILITY or FITNESS FOR A PARTICULAR PURPOSE. See the
    GNU Lesser General Public License version 3 for more details.
*/

/** @file
 * @brief Class Corrade::PluginManager::AbstractPluginManager
 */

#include <vector>
#include <string>
#include <map>

#ifdef _WIN32
#include <windows.h>
#undef interface
#endif

#include "Utility/Resource.h"
#include "Utility/Debug.h"
#include "PluginMetadata.h"

namespace Corrade { namespace PluginManager {

class Plugin;

/**
 * @brief Non-templated base class of PluginManager
 *
 * Base abstract class for all PluginManager templated classes. See also
 * @ref PluginManagement.
 */
class PLUGINMANAGER_EXPORT AbstractPluginManager {
    friend class Plugin;

    DISABLE_COPY(AbstractPluginManager)

    public:
        /** @brief Plugin instancer function */
        typedef void* (*Instancer)(AbstractPluginManager*, const std::string&);

        /**
         * @brief Load state
         *
         * Describes state of the plugin. States before Unknown state are used
         * when loading plugins, states after are used when unloading plugins.
         * Static plugins are loaded at first, they have always state
         * PluginMetadataStatic::IsStatic. Dynamic plugins have at first state
         * NotLoaded, after first attempt to load the state is changed.
         */
        enum LoadState {
            /** %Plugin cannot be found */
            NotFound = 0x0001,

            /**
             * The plugin is build with different version of PluginManager and
             * cannot be loaded.
             */
            WrongPluginVersion = 0x0002,

            /**
             * The plugin uses different interface than the interface
             * used by PluginManager and cannot be loaded.
             */
            WrongInterfaceVersion = 0x0004,

            /**
             * The plugin doesn't have metadata file or metadata file contains
             * errors.
             */
            WrongMetadataFile = 0x0008,

            /**
             * The plugin depends on another plugin, which cannot be loaded
             * (e.g. not found, conflict, wrong version).
             */
            UnresolvedDependency = 0x0010,

            /** %Plugin failed to load */
            LoadFailed = 0x0020,

            /** %Plugin is successfully loaded */
            LoadOk = 0x0040,

            /**
             * %Plugin is not loaded. %Plugin can be unloaded only
             * if is dynamic and is not required by any other plugin.
             */
            NotLoaded = 0x0100,

            /** %Plugin failed to unload */
            UnloadFailed = 0x0200,

            /**
             * %Plugin cannot be unloaded because another plugin is depending on
             * it. Unload that plugin first and try again.
             */
            IsRequired = 0x0400,

            /** %Plugin is static (and cannot be unloaded) */
            IsStatic = 0x0800,

            /**
             * %Plugin has active instance and cannot be unloaded. Destroy all
             * instances and try again.
             */
            IsUsed = 0x1000
        };

        /** @brief %Plugin version */
        static const int version;

        /**
         * @brief Register static plugin
         * @param plugin            %Plugin (name defined with
         *      PLUGIN_REGISTER())
         * @param _version          %Plugin version (must be the same as
         *      AbstractPluginManager::version)
         * @param interface         %Plugin interface string
         * @param instancer         %Plugin instancer function
         *
         * Used internally by PLUGIN_IMPORT() macro. There is absolutely no
         * need to use this directly.
         */
        static void importStaticPlugin(const std::string& plugin, int _version, const std::string& interface, Instancer instancer);

        /**
         * @brief Constructor
         * @param pluginDirectory   Directory where plugins will be searched,
         *      with tailing slash. No recursive processing is done.
         *
         * First goes through list of static plugins and finds ones that use
         * the same interface as this PluginManager instance. Then gets list of
         * all dynamic plugins in given directory.
         * @note Dependencies of static plugins are skipped, as static plugins
         *      should have all dependencies present. Also, dynamic plugins
         *      with the same name as another static plugin are skipped.
         * @see PluginManager::nameList()
         */
        inline AbstractPluginManager(const std::string& pluginDirectory): _pluginDirectory(pluginDirectory) {
            reloadPluginDirectory();
        }

        /**
         * @brief Destructor
         *
         * Destroys all plugin instances and unload all plugins.
         */
        virtual ~AbstractPluginManager();

        /** @brief %Plugin directory */
        inline std::string pluginDirectory() const { return _pluginDirectory; }

        /**
         * @brief Set another plugin directory
         * @param directory     %Plugin directory
         *
         * @see reloadPluginDirectory()
         */
        inline void setPluginDirectory(const std::string& directory) {
            _pluginDirectory = directory;
            reloadPluginDirectory();
        }

        /**
         * @brief Reload plugin directory
         *
         * Keeps loaded plugins untouched, removes unloaded plugins which are
         * not existing anymore and adds newly found plugins.
         *
         * @see reload()
         */
        virtual void reloadPluginDirectory();

        /** @brief List of all available plugin names */
        std::vector<std::string> pluginList() const;

        /**
         * @brief %Plugin metadata
         * @param plugin            %Plugin
         * @return Pointer to plugin metadata
         */
        const PluginMetadata* metadata(const std::string& plugin) const;

        /**
         * @brief Load state of a plugin
         * @param plugin            %Plugin
         * @return Load state of a plugin
         *
         * Static plugins always have AbstractPluginManager::IsStatic state.
         */
        LoadState loadState(const std::string& plugin) const;

        /**
         * @brief Load a plugin
         * @param _plugin           %Plugin
         * @return AbstractPluginManager::LoadOk on success,
         *      AbstractPluginManager::NotFound,
         *      AbstractPluginManager::WrongPluginVersion,
         *      AbstractPluginManager::WrongInterfaceVersion,
         *      AbstractPluginManager::UnresolvedDependency or
         *      AbstractPluginManager::LoadFailed  on failure.
         *
         * Checks whether a plugin is loaded, if not and loading is possible,
         * tries to load it. If the plugin has any dependencies, they are
         * recursively processed before loading given plugin.
         *
         * Calls reloadPluginMetadata().
         */
        virtual LoadState load(const std::string& _plugin);

        /**
         * @brief Unload a plugin
         * @param _plugin           %Plugin
         * @return AbstractPluginManager::NotLoaded on success,
         *      AbstractPluginManager::UnloadFailed,
         *      AbstractPluginManager::IsRequired or
         *      AbstractPluginManager::IsStatic on failure.
         *
         * Checks whether a plugin is loaded, if yes, tries to unload it and if
         * unload is successful, reloads its metadata. If the plugin is not
         * loaded, reloads its metadata and then returns its current load
         * state.
         *
         * Calls reloadPluginMetadata().
         */
        virtual LoadState unload(const std::string& _plugin);

        /**
         * @brief Reload a plugin
         * @return NotLoaded if the plugin was not loaded before, see load() and
         *      unload() for other values.
         *
         * If the plugin is loaded, unloads it, reloads its metadata and then
         * loads it again. If the plugin is unloaded, only reloads its metadata.
         *
         * Calls reloadPluginMetadata().
         */
        LoadState reload(const std::string& plugin);

    #ifdef DOXYGEN_GENERATING_OUTPUT
    private:
    #else
    protected:
    #endif

        /** @brief %Plugin object */
        struct PluginObject {
            LoadState loadState;                /**< @brief Load state */

            /**
             * @brief %Plugin interface
             *
             * Non-static plugins have this field empty.
             */
            std::string interface;

            /**
             * @brief %Plugin configuration
             *
             * Associated configuration file.
             */
            const Utility::Configuration configuration;

            PluginMetadata metadata;            /**< @brief %Plugin metadata */

            /**
             * @brief Associated plugin manager
             *
             * If set to zero, the plugin has not any associated plugin manager
             * and cannot be loaded.
             */
            AbstractPluginManager* manager;

            /** @brief %Plugin instancer function */
            Instancer instancer;

            /**
             * @brief %Plugin module handler
             *
             * Only for dynamic plugins
             */
            #ifndef _WIN32
            void* module;
            #else
            HMODULE module;
            #endif

            /**
             * @brief Constructor (dynamic plugins)
             * @param _metadata     %Plugin metadata filename
             * @param _manager      Associated plugin manager
             */
            inline PluginObject(const std::string& _metadata, AbstractPluginManager* _manager):
<<<<<<< HEAD
                configuration(_metadata, Utility::Configuration::ReadOnly), metadata(configuration), manager(_manager), module(nullptr) {
=======
                configuration(_metadata, Utility::Configuration::ReadOnly), metadata(configuration), manager(_manager), instancer(0), module(0) {
>>>>>>> 14feba29
                    if(configuration.isValid()) loadState = NotLoaded;
                    else loadState = WrongMetadataFile;
                }

            /**
             * @brief Constructor (static plugins)
             * @param _metadata     %Plugin metadata istream
             * @param _interface    Interface string
             * @param _instancer    Instancer function
             */
            inline PluginObject(std::istream& _metadata, std::string _interface, Instancer _instancer):
                loadState(IsStatic), interface(_interface), configuration(_metadata, Utility::Configuration::ReadOnly), metadata(configuration), manager(nullptr), instancer(_instancer), module(nullptr) {}
        };

        /** @brief Directory where to search for dynamic plugins */
        std::string _pluginDirectory;

        /** @brief %Plugin interface used by the plugin manager */
        virtual std::string pluginInterface() const = 0;

        /**
         * @brief Plugins
         *
         * Global storage of static, unloaded and loaded plugins.
         *
         * @note Development note: The map is accessible via function, not
         * directly, because we need to fill it with data from staticPlugins()
         * before first use.
         */
        static std::map<std::string, PluginObject*>* plugins();

        /**
         * @brief Reload plugin metadata
         * @param it        Iterator pointing to plugin object
         * @return False if plugin is not loaded and binary cannot be found,
         *      true otherwise.
         *
         * If the plugin is unloaded and belongs to current manager, checks
         * whether the plugin exists and reloads its metadata.
         *
         * Called from load(), unload() and reload().
         *
         * @bug Causes problems when calling this function in a cycle through
         * all plugins, as it can remove the plugin from vector and thus break
         * iterators.
         */
        virtual bool reloadPluginMetadata(std::map<std::string, PluginObject*>::iterator it);

        /**
         * @brief Add plugin to usedBy list
         * @param plugin    %Plugin which is used
         * @param usedBy    Which plugin uses it
         *
         * Because the plugin manager must be noticed about adding the plugin
         * to "used by" list, it must be done through this function.
         */
        virtual void addUsedBy(const std::string& plugin, const std::string& usedBy);

        /**
         * @brief Remove plugin from usedBy list
         * @param plugin    %Plugin which was used
         * @param usedBy    Which plugin used it
         *
         * Because the plugin manager must be noticed about removing the plugin
         * from "used by" list, it must be done through this function.
         */
        virtual void removeUsedBy(const std::string& plugin, const std::string& usedBy);

    private:
        /**
         * @brief Static plugin object
         *
         * See staticPlugins() for more information.
         */
        struct PLUGINMANAGER_LOCAL StaticPluginObject {
            std::string plugin;      /**< @brief %Plugin name */
            std::string interface;   /**< @brief %Plugin interface */

            /** @brief %Plugin instancer function */
            Instancer instancer;
        };

        /**
         * @brief Static plugins
         *
         * Temporary storage of all information needed to import static
         * plugins. They are imported to plugins() map on first call to
         * plugins(), because at that time it is safe to assume that all
         * static resources (plugin configuration files) are already
         * registered. After that, the storage is deleted and set to nullptr
         * to indicate that static plugins have been already processed.
         *
         * @note Development note: The vector is accessible via function, not
         * directly, because we don't know initialization order of static
         * members and thus the vector could be uninitalized when accessed
         * from PLUGIN_REGISTER().
         */
        PLUGINMANAGER_LOCAL static std::vector<StaticPluginObject>*& staticPlugins();

        std::map<std::string, std::vector<Plugin*> > instances;

        PLUGINMANAGER_LOCAL void registerInstance(const std::string& plugin, Plugin* instance, const Utility::Configuration** configuration, const PluginMetadata** metadata);
        PLUGINMANAGER_LOCAL void unregisterInstance(const std::string& plugin, Plugin* instance);
};

/**
@brief Import static plugin
@param name      Static plugin name (defined with PLUGIN_REGISTER())
@hideinitializer

If static plugins are compiled into dynamic library or directly into the
executable, they should be automatically loaded at startup thanks to
AUTOMATIC_INITALIZER() and AUTOMATIC_FINALIZER() macros.

If static plugins are compiled into static library, they are not
automatically loaded at startup, so you need to load them explicitly by
calling PLUGIN_IMPORT() at the beggining of main() function. You can also
wrap these macro calls into another function (which will then be compiled
into dynamic library or main executable) and use AUTOMATIC_INITIALIZER()
macro for automatic call.
@attention This macro should be called outside of any namespace. If you are
running into linker errors with `pluginInitializer_*`, this could be the
problem. See RESOURCE_INITIALIZE() documentation for more information.
 */
#define PLUGIN_IMPORT(name)                                                   \
    extern int pluginInitializer_##name();                                    \
    pluginInitializer_##name();                                               \
    RESOURCE_INITIALIZE(name)

} namespace Utility {

/** @brief Operator for printing plugin load state to debug output */
Debug PLUGINMANAGER_EXPORT operator<<(Debug debug, PluginManager::AbstractPluginManager::LoadState value);

}}

#endif<|MERGE_RESOLUTION|>--- conflicted
+++ resolved
@@ -305,11 +305,7 @@
              * @param _manager      Associated plugin manager
              */
             inline PluginObject(const std::string& _metadata, AbstractPluginManager* _manager):
-<<<<<<< HEAD
-                configuration(_metadata, Utility::Configuration::ReadOnly), metadata(configuration), manager(_manager), module(nullptr) {
-=======
-                configuration(_metadata, Utility::Configuration::ReadOnly), metadata(configuration), manager(_manager), instancer(0), module(0) {
->>>>>>> 14feba29
+                configuration(_metadata, Utility::Configuration::ReadOnly), metadata(configuration), manager(_manager), instancer(nullptr), module(nullptr) {
                     if(configuration.isValid()) loadState = NotLoaded;
                     else loadState = WrongMetadataFile;
                 }

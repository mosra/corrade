#ifndef Corrade_Utility_AbstractHash_h
#define Corrade_Utility_AbstractHash_h
/*
    This file is part of Corrade.

    Copyright © 2007, 2008, 2009, 2010, 2011, 2012, 2013, 2014, 2015
              Vladimír Vondruš <mosra@centrum.cz>

    Permission is hereby granted, free of charge, to any person obtaining a
    copy of this software and associated documentation files (the "Software"),
    to deal in the Software without restriction, including without limitation
    the rights to use, copy, modify, merge, publish, distribute, sublicense,
    and/or sell copies of the Software, and to permit persons to whom the
    Software is furnished to do so, subject to the following conditions:

    The above copyright notice and this permission notice shall be included
    in all copies or substantial portions of the Software.

    THE SOFTWARE IS PROVIDED "AS IS", WITHOUT WARRANTY OF ANY KIND, EXPRESS OR
    IMPLIED, INCLUDING BUT NOT LIMITED TO THE WARRANTIES OF MERCHANTABILITY,
    FITNESS FOR A PARTICULAR PURPOSE AND NONINFRINGEMENT. IN NO EVENT SHALL
    THE AUTHORS OR COPYRIGHT HOLDERS BE LIABLE FOR ANY CLAIM, DAMAGES OR OTHER
    LIABILITY, WHETHER IN AN ACTION OF CONTRACT, TORT OR OTHERWISE, ARISING
    FROM, OUT OF OR IN CONNECTION WITH THE SOFTWARE OR THE USE OR OTHER
    DEALINGS IN THE SOFTWARE.
*/

/** @file
 * @brief Class @ref Corrade::Utility::AbstractHash
 */

#include <string>

#include "Corrade/Utility/Debug.h"

#ifdef CORRADE_MSVC2013_COMPATIBILITY
#include <array>
#endif

namespace Corrade { namespace Utility {

/** @brief Hash digest */
template<std::size_t size> class HashDigest {
    public:
        /**
         * @brief Create digest from given string representation
         *
         * If the digest has invalid length or contains invalid
         * characters (other than `0-9, a-f, A-F`), returns zero
         * digest.
         */
        static HashDigest<size> fromHexString(std::string digest);

        /**
         * @brief Digest from given byte array
         *
         * Assumes that the array has the right length.
         */
        static const HashDigest<size>& fromByteArray(const char* digest) {
            return *reinterpret_cast<const HashDigest<size>*>(digest);
        }

        /**
         * @brief Default constructor
         *
         * Creates zero digest.
         */
        constexpr /*implicit*/ HashDigest(): _digest() {}

        /**
         * @brief Construct digest from byte sequence
         *
         * Value count must be the same as `size`.
         */
<<<<<<< HEAD
        template<class ...T> constexpr explicit HashDigest(T... values):
            #ifndef CORRADE_MSVC2013_COMPATIBILITY
            _digest{char(values)...}
            #else
            _digest({char(values)...})
            #endif
        {
            static_assert(sizeof...(values) == size, "Utility::HashDigest::HashDigest(): wrong data size");
=======
        template<class T, class ...U> constexpr explicit HashDigest(T firstValue, U... nextValues): _digest{char(firstValue), char(nextValues)...} {
            static_assert(sizeof...(values) + 1 == size, "Utility::HashDigest::HashDigest(): wrong data size");
>>>>>>> 7d894b51
        }

        /** @brief Equality operator */
        bool operator==(const HashDigest<size>& other) const {
            for(int i = 0; i != size; ++i)
                if(other._digest[i] != _digest[i]) return false;
            return true;
        }

        /** @brief Non-equality operator */
        bool operator!=(const HashDigest<size>& other) const {
            return !operator==(other);
        }

        /**
         * @brief Convert the digest to lowercase hexadecimal string representation
         */
        std::string hexString() const;

        /** @brief Raw digest byte array */
        constexpr const char* byteArray() const {
            #ifndef CORRADE_MSVC2013_COMPATIBILITY
            return _digest;
            #else
            return &_digest[0];
            #endif
        }

    private:
        #ifndef CORRADE_MSVC2013_COMPATIBILITY
        char _digest[size];
        #else
        std::array<char, size> _digest;
        #endif
};

/**
@brief Base template for hashing classes

@see @ref HashDigest
*/
template<std::size_t digestSize> class AbstractHash {
    public:
        /** @brief Hash digest */
        typedef HashDigest<digestSize> Digest;

        /**
         * @brief Digest size
         *
         * Size of the raw digest in bytes. Hexadecimal string representation
         * has double size.
         */
        static const std::size_t DigestSize = digestSize;
};

/** @debugoperator{Corrade::Utility::HashDigest} */
template<std::size_t size> inline Debug operator<<(Debug debug, const HashDigest<size>& value) {
    return debug << value.hexString();
}

template<std::size_t size> HashDigest<size> HashDigest<size>::fromHexString(std::string digest) {
    HashDigest<size> d;
    if(digest.size() != size*2) return d;

    for(int i = 0; i != size*2; ++i) {
        if(digest[i] >= '0' && digest[i] <= '9')
            digest[i] -= '0';
        else if(digest[i] >= 'a' && digest[i] <= 'f')
            digest[i] -= 'a'-0xa;
        else if(digest[i] >= 'A' && digest[i] <= 'F')
            digest[i] -= 'A'-0xa;
        else return HashDigest<size>();

        d._digest[i/2] |= (digest[i]) << (i%2 == 0 ? 4 : 0);
    }
    return d;
}

template<std::size_t size> std::string HashDigest<size>::hexString() const {
    std::string d(size*2, '0');
    for(int i = 0; i != size*2; ++i) {
        d[i] = (_digest[i/2] >> (i%2 == 0 ? 4 : 0)) & 0xF;
        d[i] += d[i] >= 0xa ? 'a'-0xa : '0';
    }
    return d;
}

}}

#endif<|MERGE_RESOLUTION|>--- conflicted
+++ resolved
@@ -72,19 +72,14 @@
          *
          * Value count must be the same as `size`.
          */
-<<<<<<< HEAD
-        template<class ...T> constexpr explicit HashDigest(T... values):
+        template<class T, class ...U> constexpr explicit HashDigest(T firstValue, U... nextValues):
             #ifndef CORRADE_MSVC2013_COMPATIBILITY
-            _digest{char(values)...}
+            _digest{char(firstValue), char(nextValues)...}
             #else
-            _digest({char(values)...})
+            _digest({char(firstValue), char(nextValues)...})
             #endif
         {
-            static_assert(sizeof...(values) == size, "Utility::HashDigest::HashDigest(): wrong data size");
-=======
-        template<class T, class ...U> constexpr explicit HashDigest(T firstValue, U... nextValues): _digest{char(firstValue), char(nextValues)...} {
             static_assert(sizeof...(values) + 1 == size, "Utility::HashDigest::HashDigest(): wrong data size");
->>>>>>> 7d894b51
         }
 
         /** @brief Equality operator */

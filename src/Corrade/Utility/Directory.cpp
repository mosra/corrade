/*
    This file is part of Corrade.

    Copyright © 2007, 2008, 2009, 2010, 2011, 2012, 2013, 2014, 2015
              Vladimír Vondruš <mosra@centrum.cz>

    Permission is hereby granted, free of charge, to any person obtaining a
    copy of this software and associated documentation files (the "Software"),
    to deal in the Software without restriction, including without limitation
    the rights to use, copy, modify, merge, publish, distribute, sublicense,
    and/or sell copies of the Software, and to permit persons to whom the
    Software is furnished to do so, subject to the following conditions:

    The above copyright notice and this permission notice shall be included
    in all copies or substantial portions of the Software.

    THE SOFTWARE IS PROVIDED "AS IS", WITHOUT WARRANTY OF ANY KIND, EXPRESS OR
    IMPLIED, INCLUDING BUT NOT LIMITED TO THE WARRANTIES OF MERCHANTABILITY,
    FITNESS FOR A PARTICULAR PURPOSE AND NONINFRINGEMENT. IN NO EVENT SHALL
    THE AUTHORS OR COPYRIGHT HOLDERS BE LIABLE FOR ANY CLAIM, DAMAGES OR OTHER
    LIABILITY, WHETHER IN AN ACTION OF CONTRACT, TORT OR OTHERWISE, ARISING
    FROM, OUT OF OR IN CONNECTION WITH THE SOFTWARE OR THE USE OR OTHER
    DEALINGS IN THE SOFTWARE.
*/

#include "Directory.h"

#include <cstdio>
#include <cstdlib>
#include <array>
#include <algorithm>
#include <fstream>

/* Unix */
#ifdef CORRADE_TARGET_UNIX
#include <sys/stat.h>
#include <dirent.h>

/* Windows */
#elif defined(CORRADE_TARGET_WINDOWS)
#include <shlobj.h>
#endif

#include "Corrade/configure.h"
#include "Corrade/Containers/Array.h"
#include "Corrade/Utility/String.h"

namespace Corrade { namespace Utility {

std::string Directory::path(const std::string& filename) {
    /* If filename is already a path, return it */
    if(!filename.empty() && filename[filename.size()-1] == '/')
        return filename.substr(0, filename.size()-1);

    std::size_t pos = filename.find_last_of('/');

    /* Filename doesn't contain any slash (no path), return empty string */
    if(pos == std::string::npos) return {};

    /* Return everything to last slash */
    return filename.substr(0, pos);
}

std::string Directory::filename(const std::string& filename) {
    std::size_t pos = filename.find_last_of('/');

    /* Return whole filename if it doesn't contain slash */
    if(pos == std::string::npos) return filename;

    /* Return everything after last slash */
    return filename.substr(pos+1);
}

std::string Directory::join(const std::string& path, const std::string& filename) {
    /* Empty path */
    if(path.empty()) return filename;

    #ifdef CORRADE_TARGET_WINDOWS
    /* Absolute filename on Windows */
    if(filename.size() > 2 && filename[1] == ':' && filename[2] == '/')
        return filename;
    #endif

    /* Absolute filename */
    if(!filename.empty() && filename[0] == '/')
        return filename;

    /* Add trailing slash to path, if not present */
    if(path[path.size()-1] != '/')
        return path + '/' + filename;

    return path + filename;
}

#ifndef CORRADE_TARGET_NACL_NEWLIB
bool Directory::mkpath(const std::string& path) {
    if(path.empty()) return false;

    /* If path contains trailing slash, strip it */
    if(path[path.size()-1] == '/')
        return mkpath(path.substr(0, path.size()-1));

    /* If parent directory doesn't exist, create it */
    const std::string parentPath = Directory::path(path);
    if(!parentPath.empty() && !fileExists(parentPath) && !mkpath(parentPath)) return false;

    /* Create directory, return true if successfully created or already exists */

    /* Unix */
    #ifdef CORRADE_TARGET_UNIX
    const int ret = mkdir(path.data(), 0777);
    return ret == 0 || ret == -1;

    /* Windows */
    #elif defined(CORRADE_TARGET_WINDOWS)
    return CreateDirectory(path.data(), nullptr) != 0 || GetLastError() == ERROR_ALREADY_EXISTS;

    /* Not implemented elsewhere */
    #else
    return false;
    #endif
}

bool Directory::rm(const std::string& path) {
    #ifdef CORRADE_TARGET_WINDOWS
    /* std::remove() can't remove directories on Windows */
    if(GetFileAttributes(path.data()) & FILE_ATTRIBUTE_DIRECTORY)
        return RemoveDirectory(path.data());
    #endif

    return std::remove(path.data()) == 0;
}

bool Directory::move(const std::string& oldPath, const std::string& newPath) {
    return std::rename(oldPath.data(), newPath.data()) == 0;
}
#endif

bool Directory::fileExists(const std::string& filename) {
    #ifndef CORRADE_TARGET_WINDOWS
    return std::ifstream(filename).good();
    #else
    return GetFileAttributes(filename.data()) != INVALID_FILE_ATTRIBUTES;
    #endif
}

std::string Directory::home() {
    /* Unix */
    #ifdef CORRADE_TARGET_UNIX
    if(const char* const h = std::getenv("HOME"))
        return h;
    return std::string{};

    /* Windows */
    #elif defined(CORRADE_TARGET_WINDOWS)
    TCHAR h[MAX_PATH];
    #ifdef __MINGW32__
    #pragma GCC diagnostic push
    #pragma GCC diagnostic ignored "-Wold-style-cast"
    #endif
    if(!SUCCEEDED(SHGetFolderPath(nullptr, CSIDL_PERSONAL, nullptr, 0, h)))
        return {};
    #ifdef __MINGW32__
    #pragma GCC diagnostic pop
    #endif
    return h;

    /* Other */
    #else
    return {};
    #endif
}

std::string Directory::configurationDir(const std::string& applicationName) {
    /* XDG-compilant Unix */
    #ifdef __unix__
    const std::string lowercaseApplicationName = String::lowercase(applicationName);
    if(const char* const config = std::getenv("XDG_CONFIG_HOME"))
        return join(config, lowercaseApplicationName);

    const std::string home = Directory::home();
    return home.empty() ? std::string{} : join(home, ".config/" + lowercaseApplicationName);

    /* Windows */
    #elif defined(CORRADE_TARGET_WINDOWS)
    TCHAR path[MAX_PATH];
    #ifdef __MINGW32__
    #pragma GCC diagnostic push
    #pragma GCC diagnostic ignored "-Wold-style-cast"
    #endif
    if(!SUCCEEDED(SHGetFolderPath(nullptr, CSIDL_APPDATA, nullptr, 0, path)))
        return {};
    #ifdef __MINGW32__
    #pragma GCC diagnostic pop
    #endif
    const std::string appdata(path);
    return appdata.empty() ? std::string{} : join(appdata, applicationName);

    /* Other not implemented */
    #else
    return {};
    #endif
}

std::vector<std::string> Directory::list(const std::string& path, Flags flags) {
    std::vector<std::string> list;

    /* POSIX-compilant Unix */
    #ifdef CORRADE_TARGET_UNIX
    DIR* directory = opendir(path.data());
    if(!directory) return list;

    dirent* entry;
    while((entry = readdir(directory)) != nullptr) {
        #ifndef CORRADE_TARGET_NACL_NEWLIB
        if((flags >= Flag::SkipDirectories) && entry->d_type == DT_DIR)
            continue;
        #ifndef CORRADE_TARGET_EMSCRIPTEN
        if((flags >= Flag::SkipFiles) && entry->d_type == DT_REG)
            continue;
        if((flags >= Flag::SkipSpecial) && entry->d_type != DT_DIR && entry->d_type != DT_REG)
            continue;
        #else
        if((flags >= Flag::SkipFiles || flags >= Flag::SkipSpecial) && entry->d_type != DT_DIR)
            continue;
        #endif
        #endif

        const std::string file{entry->d_name};
        if((flags >= Flag::SkipDotAndDotDot) && (file == "." || file == ".."))
            continue;

        list.push_back(file);
    }

    closedir(directory);

    /* Windows */
    #elif defined(CORRADE_TARGET_WINDOWS)
    WIN32_FIND_DATA data;
    HANDLE hFile = FindFirstFile(join(path, "*").data(), &data);
    if(hFile == INVALID_HANDLE_VALUE) return list;

    /* Explicitly add `.` for compatibility with other systems */
    if(!(flags & (Flag::SkipDotAndDotDot|Flag::SkipDirectories))) list.push_back(".");

    while(FindNextFile(hFile, &data) != 0 || GetLastError() != ERROR_NO_MORE_FILES) {
        if((flags >= Flag::SkipDirectories) && (data.dwFileAttributes & FILE_ATTRIBUTE_DIRECTORY))
            continue;
        if((flags >= Flag::SkipFiles) && !(data.dwFileAttributes & FILE_ATTRIBUTE_DIRECTORY))
            continue;
        /** @todo are there any special files in WINAPI? */

        const std::string file{data.cFileName};
        if((flags >= Flag::SkipDotAndDotDot) && (file == "." || file == ".."))
            continue;

        list.push_back(file);
    }

    /* Other not implemented */
    #else
    static_cast<void>(path);
    #endif

    if(flags >= Flag::SortAscending)
        std::sort(list.begin(), list.end());
    else if(flags >= Flag::SortDescending)
        std::sort(list.rbegin(), list.rend());

    return list;
}

Containers::Array<char> Directory::read(const std::string& filename) {
    std::ifstream file(filename, std::ifstream::binary);
    #ifndef CORRADE_GCC45_COMPATIBILITY
    if(!file) return nullptr;
    #else
    if(!file) return {};
    #endif

    file.seekg(0, std::ios::end);

    /** @todo Better solution for non-seekable files */

    /* Probably seekable file. GCC's libstdc++ returns (cast) -1 for
       non-seekable files and sets badbit, Clang's libc++ returns 0 and doesn't
       set badbit, thus zero-length files are indistinguishable from
       non-seekable ones. */
<<<<<<< HEAD
    if(file && file.tellg() != std::ios::pos_type{0}) {
        Containers::Array<unsigned char> data(std::size_t(file.tellg()));
=======
    if(file && file.tellg() != 0) {
        Containers::Array<char> data(std::size_t(file.tellg()));
>>>>>>> 85ea00c7
        file.seekg(0, std::ios::beg);
        file.read(data, data.size());
        return data;
    }

    /* Probably non-seekable (or empty) file, clear badbit and read by chunks.
       Hopefully this juggling won't cause any needless memory allocations for
       empty files. */
    file.clear();
    std::string data;
    std::array<char, 4096> buffer;
    do {
        file.read(&buffer[0], buffer.size());
        data.append(&buffer[0], file.gcount());
    } while(file);

    Containers::Array<char> out(data.size());
    std::copy(data.begin(), data.end(), out.begin());

    return out;
}

std::string Directory::readString(const std::string& filename) {
    const auto data = read(filename);

<<<<<<< HEAD
    return std::string(reinterpret_cast<const char*>(data.begin()), data.size());
=======
    return {data, data.size()};
>>>>>>> 85ea00c7
}

bool Directory::write(const std::string& filename, const Containers::ArrayReference<const void> data) {
    std::ofstream file(filename, std::ofstream::binary);
    if(!file) return false;

    file.write(reinterpret_cast<const char*>(data.data()), data.size());
    return true;
}

bool Directory::writeString(const std::string& filename, const std::string& data) {
    static_assert(sizeof(std::string::value_type) == 1, "std::string doesn't have 8-bit characters");
    return write(filename, {data.data(), data.size()});
}

}}<|MERGE_RESOLUTION|>--- conflicted
+++ resolved
@@ -287,13 +287,8 @@
        non-seekable files and sets badbit, Clang's libc++ returns 0 and doesn't
        set badbit, thus zero-length files are indistinguishable from
        non-seekable ones. */
-<<<<<<< HEAD
     if(file && file.tellg() != std::ios::pos_type{0}) {
-        Containers::Array<unsigned char> data(std::size_t(file.tellg()));
-=======
-    if(file && file.tellg() != 0) {
         Containers::Array<char> data(std::size_t(file.tellg()));
->>>>>>> 85ea00c7
         file.seekg(0, std::ios::beg);
         file.read(data, data.size());
         return data;
@@ -319,11 +314,8 @@
 std::string Directory::readString(const std::string& filename) {
     const auto data = read(filename);
 
-<<<<<<< HEAD
-    return std::string(reinterpret_cast<const char*>(data.begin()), data.size());
-=======
-    return {data, data.size()};
->>>>>>> 85ea00c7
+    /* GCC 4.5 needs explicit type */
+    return std::string(data, data.size());
 }
 
 bool Directory::write(const std::string& filename, const Containers::ArrayReference<const void> data) {

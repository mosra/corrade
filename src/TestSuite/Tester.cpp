--- conflicted
+++ resolved
@@ -58,13 +58,8 @@
 
         try {
             testCaseName.clear();
-<<<<<<< HEAD
             (this->*(*i))();
-        } catch(Exception e) {
-=======
-            (this->*i)();
         } catch(Exception) {
->>>>>>> 7a9224a5
             ++errorCount;
             continue;
         } catch(SkipException) {

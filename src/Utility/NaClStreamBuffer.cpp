/*
    This file is part of Corrade.

    Copyright © 2007, 2008, 2009, 2010, 2011, 2012, 2013
              Vladimír Vondruš <mosra@centrum.cz>

    Permission is hereby granted, free of charge, to any person obtaining a
    copy of this software and associated documentation files (the "Software"),
    to deal in the Software without restriction, including without limitation
    the rights to use, copy, modify, merge, publish, distribute, sublicense,
    and/or sell copies of the Software, and to permit persons to whom the
    Software is furnished to do so, subject to the following conditions:

    The above copyright notice and this permission notice shall be included
    in all copies or substantial portions of the Software.

    THE SOFTWARE IS PROVIDED "AS IS", WITHOUT WARRANTY OF ANY KIND, EXPRESS OR
    IMPLIED, INCLUDING BUT NOT LIMITED TO THE WARRANTIES OF MERCHANTABILITY,
    FITNESS FOR A PARTICULAR PURPOSE AND NONINFRINGEMENT. IN NO EVENT SHALL
    THE AUTHORS OR COPYRIGHT HOLDERS BE LIABLE FOR ANY CLAIM, DAMAGES OR OTHER
    LIABILITY, WHETHER IN AN ACTION OF CONTRACT, TORT OR OTHERWISE, ARISING
    FROM, OUT OF OR IN CONNECTION WITH THE SOFTWARE OR THE USE OR OTHER
    DEALINGS IN THE SOFTWARE.
*/

#include "NaClStreamBuffer.h"

#include <ppapi/cpp/instance.h>
#include <ppapi/cpp/var.h>

namespace Corrade { namespace Utility {

NaClConsoleStreamBuffer::NaClConsoleStreamBuffer(pp::Instance* const instance, const LogLevel level, std::string source): std::stringbuf(std::ios_base::out), instance(instance), level(level), source(std::move(source)) {}

NaClConsoleStreamBuffer::~NaClConsoleStreamBuffer() = default;

int NaClConsoleStreamBuffer::sync() {
    std::string message = str();

<<<<<<< HEAD
    /* Remove newline at the end, if present (no std::string::back() in GCC 4.5) */
    if(message[message.size()-1] == '\n') message.resize(message.size()-1);
=======
    /* Nothing to do */
    if(message.empty() || message == "\n") return 0;

    /* Remove newline at the end, if present */
    if(message.back() == '\n') message.resize(message.size()-1);
>>>>>>> f6b52001

    /* Send buffer data to console */
    if(source.empty())
        instance->LogToConsole(PP_LogLevel(level), message);
    else
        instance->LogToConsoleWithSource(PP_LogLevel(level), source, message);

    /* And clear them for next time so they aren't sent again every time */
    str({});

    return 0;
}

NaClMessageStreamBuffer::NaClMessageStreamBuffer(pp::Instance* const instance, std::string prefix): std::stringbuf(std::ios_base::out), instance(instance), prefix(std::move(prefix)) {
    str(prefix);
}

NaClMessageStreamBuffer::~NaClMessageStreamBuffer() = default;

int NaClMessageStreamBuffer::sync() {
    /* Post the data as message */
    instance->PostMessage(str());

    /* And reset the data to prefix for next time so they aren't sent again
       every time */
    str(prefix);

    return 0;
}

}}<|MERGE_RESOLUTION|>--- conflicted
+++ resolved
@@ -37,16 +37,11 @@
 int NaClConsoleStreamBuffer::sync() {
     std::string message = str();
 
-<<<<<<< HEAD
-    /* Remove newline at the end, if present (no std::string::back() in GCC 4.5) */
-    if(message[message.size()-1] == '\n') message.resize(message.size()-1);
-=======
     /* Nothing to do */
     if(message.empty() || message == "\n") return 0;
 
-    /* Remove newline at the end, if present */
-    if(message.back() == '\n') message.resize(message.size()-1);
->>>>>>> f6b52001
+    /* Remove newline at the end, if present (no std::string::back() in GCC 4.5) */
+    if(message[message.size()-1] == '\n') message.resize(message.size()-1);
 
     /* Send buffer data to console */
     if(source.empty())

/*
    This file is part of Corrade.

    Copyright © 2007, 2008, 2009, 2010, 2011, 2012, 2013
              Vladimír Vondruš <mosra@centrum.cz>

    Permission is hereby granted, free of charge, to any person obtaining a
    copy of this software and associated documentation files (the "Software"),
    to deal in the Software without restriction, including without limitation
    the rights to use, copy, modify, merge, publish, distribute, sublicense,
    and/or sell copies of the Software, and to permit persons to whom the
    Software is furnished to do so, subject to the following conditions:

    The above copyright notice and this permission notice shall be included
    in all copies or substantial portions of the Software.

    THE SOFTWARE IS PROVIDED "AS IS", WITHOUT WARRANTY OF ANY KIND, EXPRESS OR
    IMPLIED, INCLUDING BUT NOT LIMITED TO THE WARRANTIES OF MERCHANTABILITY,
    FITNESS FOR A PARTICULAR PURPOSE AND NONINFRINGEMENT. IN NO EVENT SHALL
    THE AUTHORS OR COPYRIGHT HOLDERS BE LIABLE FOR ANY CLAIM, DAMAGES OR OTHER
    LIABILITY, WHETHER IN AN ACTION OF CONTRACT, TORT OR OTHERWISE, ARISING
    FROM, OUT OF OR IN CONNECTION WITH THE SOFTWARE OR THE USE OR OTHER
    DEALINGS IN THE SOFTWARE.
*/

#include "Resource.h"

#include <fstream>
#include <iomanip>
#include <sstream>
#include <tuple>
#include <vector>

#include "Containers/Array.h"
#include "Utility/Assert.h"
#include "Utility/Configuration.h"
#include "Utility/Debug.h"
#include "Utility/Directory.h"

namespace Corrade { namespace Utility {

struct Resource::OverrideData {
    const Configuration conf;
    std::map<std::string, Containers::Array<unsigned char>> data;

    explicit OverrideData(const std::string& filename): conf(filename) {}
};

auto Resource::resources() -> std::map<std::string, GroupData>& {
    static std::map<std::string, GroupData> resources;
    return resources;
}

void Resource::registerData(const char* group, unsigned int count, const unsigned char* positions, const unsigned char* filenames, const unsigned char* data) {
    /* Already registered */
    /** @todo Fix and assert that this doesn't happen */
    if(resources().find(group) != resources().end()) return;

    #ifndef CORRADE_GCC47_COMPATIBILITY
    const auto groupData = resources().emplace(group, GroupData()).first;
    #else
    const auto groupData = resources().insert(std::make_pair(group, GroupData())).first;
    #endif

    /* Cast to type which can be eaten by std::string constructor */
    const char* _positions = reinterpret_cast<const char*>(positions);
    const char* _filenames = reinterpret_cast<const char*>(filenames);

    const unsigned int size = sizeof(unsigned int);
    unsigned int oldFilenamePosition = 0, oldDataPosition = 0;

    /* Every 2*sizeof(unsigned int) is one data */
    for(unsigned int i = 0; i != count*2*size; i += 2*size) {
        unsigned int filenamePosition = *reinterpret_cast<const unsigned int*>(_positions+i);
        unsigned int dataPosition = *reinterpret_cast<const unsigned int*>(_positions+i+size);

        Containers::ArrayReference<const unsigned char> res(data+oldDataPosition, dataPosition-oldDataPosition);

        #ifndef CORRADE_GCC47_COMPATIBILITY
        groupData->second.resources.emplace(std::string(_filenames+oldFilenamePosition, filenamePosition-oldFilenamePosition), res);
        #else
        groupData->second.resources.insert(std::make_pair(std::string(_filenames+oldFilenamePosition, filenamePosition-oldFilenamePosition), res));
        #endif

        oldFilenamePosition = filenamePosition;
        oldDataPosition = dataPosition;
    }
}

void Resource::unregisterData(const char* group) {
    /** @todo test this */
    auto it = resources().find(group);
    CORRADE_ASSERT(it != resources().end(),
        "Utility::Resource: resource group" << group << "is not registered", );

    resources().erase(it);
}

std::string Resource::compileFrom(const std::string& name, const std::string& configurationFile) {
    const std::string path = Directory::path(configurationFile);
    const Configuration conf(configurationFile);

    /* Group name */
    const std::string group = conf.value("group");

    /* Load all files */
    std::vector<const ConfigurationGroup*> files = conf.groups("file");
    std::vector<std::pair<std::string, std::string>> fileData;
    fileData.reserve(files.size());
    for(auto it = files.begin(); it != files.end(); ++it) {
        const ConfigurationGroup* const file = *it;

        Debug() << "Reading file" << fileData.size()+1 << "of" << files.size() << "in group" << '\'' + group + '\'';

        const std::string filename = file->value("filename");
        const std::string alias = file->hasValue("alias") ? file->value("alias") : filename;
        if(filename.empty() || alias.empty()) {
            Error() << "    Error: empty filename or alias!";
            return {};
        }

        Debug() << "   " << filename;
        if(alias != filename) Debug() << " ->" << alias;

        bool success;
        Containers::Array<unsigned char> contents;
        std::tie(success, contents) = fileContents(Directory::join(path, filename));
        if(!success) return {};
        fileData.emplace_back(std::move(alias), std::string(reinterpret_cast<char*>(contents.begin()), contents.size()));
    }

    return compile(name, group, fileData);
}

std::string Resource::compile(const std::string& name, const std::string& group, const std::vector<std::pair<std::string, std::string>>& files) {
    /* Special case for empty file list */
    if(files.empty()) {
        return "/* Compiled resource file. DO NOT EDIT! */\n\n"
            "#include \"Utility/utilities.h\"\n"
            "#include \"Utility/Resource.h\"\n"
            "#include \"corradeCompatibility.h\"\n\n"
            "int resourceInitializer_" + name + "();\n"
            "int resourceInitializer_" + name + "() {\n"
            "    Corrade::Utility::Resource::registerData(\"" + group + "\", 0, nullptr, nullptr, nullptr);\n"
            "    return 1;\n"
            "} CORRADE_AUTOMATIC_INITIALIZER(resourceInitializer_" + name + ")\n\n"
            "int resourceFinalizer_" + name + "();\n"
            "int resourceFinalizer_" + name + "() {\n"
            "    Corrade::Utility::Resource::unregisterData(\"" + group + "\");\n"
            "    return 1;\n"
            "} CORRADE_AUTOMATIC_FINALIZER(resourceFinalizer_" + name + ")\n";
    }

    std::string positions, filenames, data;
    unsigned int filenamesLen = 0, dataLen = 0;

    /* Convert data to hexacodes */
    for(auto it = files.cbegin(); it != files.cend(); ++it) {
        filenamesLen += it->first.size();
        dataLen += it->second.size();

        if(it != files.begin()) {
            filenames += '\n';
            data += '\n';
        }

        positions += hexcode(numberToString(filenamesLen));
        positions += hexcode(numberToString(dataLen));

        filenames += comment(it->first);
        filenames += hexcode(it->first);

        data += comment(it->first);
        data += hexcode(it->second);
    }

    /* Remove last comma from positions and filenames array */
    positions.resize(positions.size()-1);
    filenames.resize(filenames.size()-1);

    /* Remove last comma from data array only if the last file is not empty */
    if(!files.back().second.empty())
        data.resize(data.size()-1);

    #if defined(CORRADE_TARGET_NACL_NEWLIB) || defined(_WIN32)
    std::ostringstream converter;
    converter << files.size();
    #endif

    /* Return C++ file. The functions have forward declarations to avoid warning
       about functions which don't have corresponding declarations (enabled by
       -Wmissing-declarations in GCC) */
    return "/* Compiled resource file. DO NOT EDIT! */\n\n"
        "#include \"Utility/utilities.h\"\n"
        "#include \"Utility/Resource.h\"\n\n"
        "static const unsigned char resourcePositions[] = {" +
        positions + "\n};\n\n"
        "static const unsigned char resourceFilenames[] = {" +
        filenames + "\n};\n\n"
        "static const unsigned char resourceData[] = {" +
        data +      "\n};\n\n"
        "int resourceInitializer_" + name + "();\n"
        "int resourceInitializer_" + name + "() {\n"
        "    Corrade::Utility::Resource::registerData(\"" + group + "\", " +
<<<<<<< HEAD
            /* This shouldn't be ambiguous. But is. */
            #ifndef CORRADE_GCC44_COMPATIBILITY
=======
            #if !defined(CORRADE_TARGET_NACL_NEWLIB) && !defined(_WIN32)
>>>>>>> 93a24bcb
            std::to_string(files.size()) +
            #elif !defined(CORRADE_TARGET_NACL_NEWLIB)
            std::to_string(static_cast<unsigned long long int>(files.size())) +
            #else
            converter.str() +
            #endif
        ", resourcePositions, resourceFilenames, resourceData);\n"
        "    return 1;\n"
        "} CORRADE_AUTOMATIC_INITIALIZER(resourceInitializer_" + name + ")\n\n"
        "int resourceFinalizer_" + name + "();\n"
        "int resourceFinalizer_" + name + "() {\n"
        "    Corrade::Utility::Resource::unregisterData(\"" + group + "\");\n"
        "    return 1;\n"
        "} CORRADE_AUTOMATIC_FINALIZER(resourceFinalizer_" + name + ")\n";
}

void Resource::overrideGroup(const std::string& group, const std::string& configurationFile) {
    auto it = resources().find(group);
    CORRADE_ASSERT(it != resources().end(),
        "Utility::Resource::overrideGroup(): group" << '\'' + group + '\'' << "was not found", );
    it->second.overrideGroup = configurationFile;
}

Resource::Resource(const std::string& group): _overrideGroup(nullptr) {
    _group = resources().find(group);
    CORRADE_ASSERT(_group != resources().end(),
        "Utility::Resource: group" << '\'' + group + '\'' << "was not found", );

    if(!_group->second.overrideGroup.empty()) {
        Debug() << "Utility::Resource: group" << '\'' + group + '\''
                << "overriden with" << '\'' + _group->second.overrideGroup + '\'';
        _overrideGroup = new OverrideData(_group->second.overrideGroup);

        if(_overrideGroup->conf.value("group") != _group->first)
            Warning() << "Utility::Resource: overriden with different group, found"
                      << '\'' + _overrideGroup->conf.value("group") + '\''
                      << "but expected" << '\'' + group + '\'';
    }
}

Resource::~Resource() {
    delete _overrideGroup;
}

Containers::ArrayReference<const unsigned char> Resource::getRaw(const std::string& filename) const {
    CORRADE_INTERNAL_ASSERT(_group != resources().end());

    /* The group is overriden with live data */
    if(_overrideGroup) {
        /* The file is already loaded */
        auto it = _overrideGroup->data.find(filename);
        if(it != _overrideGroup->data.end())
            return {it->second.begin(), it->second.size()};

        /* Load the file and save it for later use. Linear search is not an
           issue, as this shouldn't be used in production code anyway. */
        std::vector<const ConfigurationGroup*> files = _overrideGroup->conf.groups("file");
        for(auto fit = files.begin(); fit != files.end(); ++fit) {
            const ConfigurationGroup* const file = *fit;

            const std::string name = file->hasValue("alias") ? file->value("alias") : file->value("filename");
            if(name != filename) continue;

            /* Load the file */
            bool success;
            Containers::Array<unsigned char> data;
            std::tie(success, data) = fileContents(Directory::join(Directory::path(_group->second.overrideGroup), file->value("filename")));
            /* No nullptr here -> issue */
            if(!success)
                #ifndef CORRADE_GCC45_COMPATIBILITY
                return nullptr;
                #else
                return {};
                #endif

            /* Save the file for later use and return */
            #ifndef CORRADE_GCC47_COMPATIBILITY
            it = _overrideGroup->data.emplace(filename, std::move(data)).first;
            #else
            it = _overrideGroup->data.insert(std::make_pair(filename, std::move(data))).first;
            #endif
            return {it->second.begin(), it->second.size()};
        }

        /* The file was not found, fallback to compiled-in ones */
        Warning() << "Utility::Resource::get(): file" << '\'' + filename + '\''
                  << "was not found in overriden group, fallback to compiled-in resources";
    }

    /* If the filename doesn't exist, return empty string */
    const auto it = _group->second.resources.find(filename);
    #ifndef CORRADE_GCC45_COMPATIBILITY
    CORRADE_ASSERT(it != _group->second.resources.end(),
        "Utility::Resource::get(): file" << '\'' + filename + '\'' << "was not found in group" << '\'' + _group->first + '\'', nullptr);
    #else
    CORRADE_ASSERT(it != _group->second.resources.end(),
        "Utility::Resource::get(): file" << '\'' + filename + '\'' << "was not found in group" << '\'' + _group->first + '\'', {});
    #endif

    return it->second;
}

std::string Resource::get(const std::string& filename) const {
    Containers::ArrayReference<const unsigned char> data = getRaw(filename);
    return data ? std::string(reinterpret_cast<const char*>(data.begin()), data.size()) : std::string();
}

std::pair<bool, Containers::Array<unsigned char>> Resource::fileContents(const std::string& filename) {
    std::ifstream file(filename.data(), std::ifstream::binary);

    if(!file.good()) {
        Error() << "Cannot open file " << filename;
        #ifndef CORRADE_GCC45_COMPATIBILITY
        return {false, nullptr};
        #else
        return {false, {}};
        #endif
    }

    file.seekg(0, std::ios::end);
    if(file.tellg() == 0)
        #ifndef CORRADE_GCC45_COMPATIBILITY
        return {true, nullptr};
        #else
        return {true, {}};
        #endif
    Containers::Array<unsigned char> data(file.tellg());
    file.seekg(0, std::ios::beg);
    file.read(reinterpret_cast<char*>(data.begin()), data.size());

    return {true, std::move(data)};
}

std::string Resource::comment(const std::string& comment) {
    return "\n    /* " + comment + " */";
}

std::string Resource::hexcode(const std::string& data) {
    std::ostringstream out;
    out << std::hex;

    /* Each row is indented by four spaces and has newline at the end */
    for(std::size_t row = 0; row < data.size(); row += 15) {
        out << "\n    ";

        /* Convert all characters on a row to hex "0xab,0x01,..." */
        for(std::size_t end = std::min(row + 15, data.size()), i = row; i != end; ++i) {
            out << "0x" << std::setw(2) << std::setfill('0')
                << static_cast<unsigned int>(static_cast<unsigned char>(data[i]))
                << ",";
        }
    }

    return out.str();
}

#ifndef DOXYGEN_GENERATING_OUTPUT
template<class T> std::string Resource::numberToString(const T& number) {
    return std::string(reinterpret_cast<const char*>(&number), sizeof(T));
}
#endif

}}<|MERGE_RESOLUTION|>--- conflicted
+++ resolved
@@ -202,15 +202,13 @@
         "int resourceInitializer_" + name + "();\n"
         "int resourceInitializer_" + name + "() {\n"
         "    Corrade::Utility::Resource::registerData(\"" + group + "\", " +
-<<<<<<< HEAD
             /* This shouldn't be ambiguous. But is. */
+            #if !defined(CORRADE_TARGET_NACL_NEWLIB) && !defined(_WIN32)
             #ifndef CORRADE_GCC44_COMPATIBILITY
-=======
-            #if !defined(CORRADE_TARGET_NACL_NEWLIB) && !defined(_WIN32)
->>>>>>> 93a24bcb
             std::to_string(files.size()) +
-            #elif !defined(CORRADE_TARGET_NACL_NEWLIB)
+            #else
             std::to_string(static_cast<unsigned long long int>(files.size())) +
+            #endif
             #else
             converter.str() +
             #endif
